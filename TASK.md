--- conflicted
+++ resolved
@@ -28,42 +28,19 @@
 
 ## Discovered During Work
 - [ ] Need to create a calibration mode
-<<<<<<< HEAD
-- [ ] Need to improve detection performance on mobile devices 
-
-
+- [ ] Need to improve detection performance on mobile devices
 
 
 https://colab.research.google.com/github/EdjeElectronics/Train-and-Deploy-YOLO-Models/blob/main/Train_YOLO_Models.ipynb#scrollTo=zEEObQqoiGrs
 
-
 https://labelstud.io/guide/install.html
-
 
 # Model Conversion Instructions (from remote GitHub)
 
-=======
-- [ ] Need to improve detection performance on mobile devices
-
-
-
->>>>>>> 714980a1
 https://colab.research.google.com/github/EdjeElectronics/Train-and-Deploy-YOLO-Models/blob/main/Train_YOLO_Models.ipynb#scrollTo=Q19ENCHRQOCH
 
 To convert model
 
-<<<<<<< HEAD
-[9] 4s !pip install ultralytics tensorflow tensorflowjs
-
-[10] 53s from ultralytics import YOLO
-
-model = YOLO("/content/my_model/my_model.pt") # Replace with your model name model.export(format="tf") # This will create 'best_saved_model' folder
-
-[11] 2s import shutil
-
-Create a zip archive named "my_model_6.zip"
-shutil.make_archive("/content/my_model_6", 'zip', "/content/my_model/my_model_web_model")
-=======
 [9]
 4s
 !pip install ultralytics tensorflow tensorflowjs
@@ -80,6 +57,4 @@
 import shutil
 
 # Create a zip archive named "my_model_6.zip"
-shutil.make_archive("/content/my_model_6", 'zip', "/content/my_model/my_model_web_model")
-
->>>>>>> 714980a1
+shutil.make_archive("/content/my_model_6", 'zip', "/content/my_model/my_model_web_model")